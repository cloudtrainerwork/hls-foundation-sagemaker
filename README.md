--- conflicted
+++ resolved
@@ -1,11 +1,6 @@
-<<<<<<< HEAD
 <!---- Provide an overview of what is being achieved in this repo ----> 
 # Prithvi Finetuning
 This repo contains materials for Prithvi Global Finetuning. Here, we will cover geospatial foundation models and Weather Foundation model. We will also be fine-tuning the aforementioned models for specific usecases. For the purposes of this tutorial, we will be utilizing AWS sagemaker environment. The repo will also demonstrate how to get inferences from the fine-tuned prithvi models after the training is complete.
-=======
-<!---- Provide an overview of what is being achieved in this repo ---->
-# HLS Foundation model Finetuning using AWS Sagemaker
->>>>>>> 16c3bf58
 
 # Slides:
 [Geospatial Foundation Model - TBD](https://docs.google.com/presentation/d/1i06aDGXIHcXYLqzXNkBRaA4EC3ggpD2E/edit?usp=drive_link&ouid=110979708004719970003&rtpof=true&sd=true)
@@ -23,11 +18,7 @@
 1. Get your credentials and other information using https://creds-workshop.nasa-impact.net/
 ![Get Credentials](images/credential.png)
 ![Credentials](images/credentials-show.png)
-<<<<<<< HEAD
 2. Navigate to [Login URL](https://ieeeworkshop.auth.us-west-2.amazoncognito.com/oauth2/authorize?client_id=6jbiuqf95egh4mke5g8r48dkro&response_type=code&scope=openid+profile&redirect_uri=https%3A%2F%2Fvupp3dvvji.execute-api.us-west-2.amazonaws.com%2Fdev%2Furl)
-=======
-2. Navigate to https://nasa-impact.awsapps.com/start#/
->>>>>>> 16c3bf58
 ![Login Page](images/login-1.png)
 3. Log in using the credential provided
 ![Login with username and password](images/login-2.png)
@@ -39,11 +30,7 @@
 6. Give it a name. Eg: `Workshop`
 7. Once initialized, change Instance type to `ml.t3.2xlarge` and storage to `50`
 ![Change instance type](images/update-instance-type.png)
-<<<<<<< HEAD
 8. Click on `Run Space`. If it throws an error, you might have to pick an Image. The top setting called `Latest` works.
-=======
-10. Click on `Run Space`. If it throws an error, you might have to pick an Image. The top setting called `Latest` works.
->>>>>>> 16c3bf58
 ![Run space](images/updated-instance-config.png)
 
 # Steps to Train (Parts of these steps are also available in the [fine-tuning notebook](notebooks/hls-fm-finteuning.ipynb)):
